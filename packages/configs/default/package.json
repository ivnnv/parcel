{
  "name": "@parcel/config-default",
  "version": "2.0.0-alpha.1.1",
  "license": "MIT",
  "repository": {
    "type": "git",
    "url": "https://github.com/parcel-bundler/parcel.git"
  },
  "scripts": {
    "test-ci": "mocha"
  },
  "dependencies": {
<<<<<<< HEAD
    "@parcel/bundler-default": "^2.0.0-alpha.1.1",
    "@parcel/namer-default": "^2.0.0-alpha.1.1",
    "@parcel/optimizer-cssnano": "^2.0.0-alpha.1.1",
    "@parcel/optimizer-terser": "^2.0.0-alpha.1.1",
    "@parcel/packager-css": "^2.0.0-alpha.1.1",
    "@parcel/packager-html": "^2.0.0-alpha.1.1",
    "@parcel/packager-js": "^2.0.0-alpha.1.1",
    "@parcel/packager-raw": "^2.0.0-alpha.1.1",
    "@parcel/reporter-cli": "^2.0.0-alpha.1.1",
    "@parcel/reporter-dev-server": "^2.0.0-alpha.1.1",
    "@parcel/reporter-hmr-server": "^2.0.0-alpha.1.1",
    "@parcel/resolver-default": "^2.0.0-alpha.1.1",
    "@parcel/runtime-browser-hmr": "^2.0.0-alpha.1.1",
    "@parcel/runtime-js": "^2.0.0-alpha.1.1",
    "@parcel/transformer-babel": "^2.0.0-alpha.1.1",
    "@parcel/transformer-coffeescript": "^2.0.0-alpha.1.1",
    "@parcel/transformer-css": "^2.0.0-alpha.1.1",
    "@parcel/transformer-html": "^2.0.0-alpha.1.1",
    "@parcel/transformer-js": "^2.0.0-alpha.1.1",
    "@parcel/transformer-json": "^2.0.0-alpha.1.1",
    "@parcel/transformer-less": "^2.0.0-alpha.1.1",
    "@parcel/transformer-postcss": "^2.0.0-alpha.1.1",
    "@parcel/transformer-posthtml": "^2.0.0-alpha.1.1",
    "@parcel/transformer-pug": "^2.0.0-alpha.1.1",
    "@parcel/transformer-raw": "^2.0.0-alpha.1.1",
    "@parcel/transformer-sass": "^2.0.0-alpha.1.1",
    "@parcel/transformer-stylus": "^2.0.0-alpha.1.1",
    "@parcel/transformer-sugarss": "^2.0.0-alpha.1.1",
    "@parcel/transformer-toml": "^2.0.0-alpha.1.1",
    "@parcel/transformer-yaml": "^2.0.0-alpha.1.1"
=======
    "@parcel/bundler-default": "^2.0.0-alpha.0",
    "@parcel/namer-default": "^2.0.0-alpha.0",
    "@parcel/optimizer-cssnano": "^2.0.0-alpha.0",
    "@parcel/optimizer-terser": "^2.0.0-alpha.0",
    "@parcel/packager-css": "^2.0.0-alpha.0",
    "@parcel/packager-html": "^2.0.0-alpha.0",
    "@parcel/packager-js": "^2.0.0-alpha.0",
    "@parcel/packager-raw": "^2.0.0-alpha.0",
    "@parcel/reporter-cli": "^2.0.0-alpha.0",
    "@parcel/reporter-loc": "^2.0.0-alpha.0",
    "@parcel/resolver-default": "^2.0.0-alpha.0",
    "@parcel/runtime-js": "^2.0.0-alpha.0",
    "@parcel/transformer-babel": "^2.0.0-alpha.0",
    "@parcel/transformer-coffeescript": "^2.0.0-alpha.0",
    "@parcel/transformer-css": "^2.0.0-alpha.0",
    "@parcel/transformer-html": "^2.0.0-alpha.0",
    "@parcel/transformer-js": "^2.0.0-alpha.0",
    "@parcel/transformer-json": "^2.0.0-alpha.0",
    "@parcel/transformer-postcss": "^2.0.0-alpha.0",
    "@parcel/transformer-posthtml": "^2.0.0-alpha.0",
    "@parcel/transformer-raw": "^2.0.0-alpha.0",
    "@parcel/transformer-stylus": "^2.0.0-alpha.0",
    "@parcel/reporter-dev-server": "^2.0.0-alpha.0",
    "@parcel/reporter-hmr-server": "^2.0.0-alpha.0",
    "@parcel/runtime-browser-hmr": "^2.0.0-alpha.0"
>>>>>>> 8e64ad3e
  }
}<|MERGE_RESOLUTION|>--- conflicted
+++ resolved
@@ -10,8 +10,8 @@
     "test-ci": "mocha"
   },
   "dependencies": {
-<<<<<<< HEAD
     "@parcel/bundler-default": "^2.0.0-alpha.1.1",
+    "@parcel/reporter-loc": "^2.0.0-alpha.1",
     "@parcel/namer-default": "^2.0.0-alpha.1.1",
     "@parcel/optimizer-cssnano": "^2.0.0-alpha.1.1",
     "@parcel/optimizer-terser": "^2.0.0-alpha.1.1",
@@ -41,32 +41,5 @@
     "@parcel/transformer-sugarss": "^2.0.0-alpha.1.1",
     "@parcel/transformer-toml": "^2.0.0-alpha.1.1",
     "@parcel/transformer-yaml": "^2.0.0-alpha.1.1"
-=======
-    "@parcel/bundler-default": "^2.0.0-alpha.0",
-    "@parcel/namer-default": "^2.0.0-alpha.0",
-    "@parcel/optimizer-cssnano": "^2.0.0-alpha.0",
-    "@parcel/optimizer-terser": "^2.0.0-alpha.0",
-    "@parcel/packager-css": "^2.0.0-alpha.0",
-    "@parcel/packager-html": "^2.0.0-alpha.0",
-    "@parcel/packager-js": "^2.0.0-alpha.0",
-    "@parcel/packager-raw": "^2.0.0-alpha.0",
-    "@parcel/reporter-cli": "^2.0.0-alpha.0",
-    "@parcel/reporter-loc": "^2.0.0-alpha.0",
-    "@parcel/resolver-default": "^2.0.0-alpha.0",
-    "@parcel/runtime-js": "^2.0.0-alpha.0",
-    "@parcel/transformer-babel": "^2.0.0-alpha.0",
-    "@parcel/transformer-coffeescript": "^2.0.0-alpha.0",
-    "@parcel/transformer-css": "^2.0.0-alpha.0",
-    "@parcel/transformer-html": "^2.0.0-alpha.0",
-    "@parcel/transformer-js": "^2.0.0-alpha.0",
-    "@parcel/transformer-json": "^2.0.0-alpha.0",
-    "@parcel/transformer-postcss": "^2.0.0-alpha.0",
-    "@parcel/transformer-posthtml": "^2.0.0-alpha.0",
-    "@parcel/transformer-raw": "^2.0.0-alpha.0",
-    "@parcel/transformer-stylus": "^2.0.0-alpha.0",
-    "@parcel/reporter-dev-server": "^2.0.0-alpha.0",
-    "@parcel/reporter-hmr-server": "^2.0.0-alpha.0",
-    "@parcel/runtime-browser-hmr": "^2.0.0-alpha.0"
->>>>>>> 8e64ad3e
   }
 }