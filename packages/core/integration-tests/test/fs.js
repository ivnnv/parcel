--- conflicted
+++ resolved
@@ -1,13 +1,18 @@
 const assert = require('assert');
 const fs = require('@parcel/fs');
 const path = require('path');
-<<<<<<< HEAD
-const {bundle, run, assertBundles} = require('./utils');
-=======
-const {bundle, run, assertBundleTree} = require('@parcel/test-utils');
->>>>>>> 636bb50b
+const {
+  assertBundles,
+  bundle,
+  removeDistDirectory,
+  run
+} = require('@parcel/test-utils');
 
 describe('fs', function() {
+  afterEach(async () => {
+    await removeDistDirectory();
+  });
+
   describe('browser environment', function() {
     it('should inline a file as a string', async function() {
       let b = await bundle(path.join(__dirname, '/integration/fs/index.js'));
